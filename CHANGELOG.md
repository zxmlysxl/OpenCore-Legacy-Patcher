# OpenCore Legacy Patcher changelog

## 0.6.6

## 0.6.5
- Update 3802 Patchset Binaries:
  - Resolves additional 3rd party app crashes on Metal with macOS 13.3+
  - ex: PowerPoint's "Presentation Mode"
- Update non-Metal Binaries:
  - Resolves Safari 16.4 frozen canvas rendering
  - ex: Google Docs
- Allow for coexistence of USB 3.0 controllers and USB 1.1 patches on macOS 13+
  - Restores USB 3.0 expansion card support on USB 1.1 machines such as MacPro5,1
- Resolve OpenCL rendering on Nvidia Web Drivers
  - thanks [@jazzzny](https://github.com/Jazzzny)
<<<<<<< HEAD
- Implement option to disable ColorSync downgrade on HD 3000 Macs
  - Allows for Display Profiles support
=======
- Resolve UI unable to download macOS installers on unknown models
  - ex. M2 Macs and Hackintoshes
- Implement minimum OS check for installer creation
  - Prevents vague errors when creating Ventura installers on Yosemite
- Resolve WindowServer crashing with Rapid Security Response (RSR) installation
  - Primarily applicable for Haswell iGPUs on 13.3.1 (a)
- Update legacy Wireless binaries
  - Resolve wifi crashing on 13.4 with BCM94322, BCM943224 and Atheros chipsets
- Backend changes:
  - macos_installer_handler.py:
    - Expand OS support for IA parsing in SUCatalog
  - gui_main.py:
    - Fix spacing regression introduced with `.AppleSystemUIFont` implementation
>>>>>>> ed62fe91
- Increment Binaries:
  - PatcherSupportPkg 0.9.7 - release
- Build Server Changes:
  - Upgrade CI Host to macOS Monterey
  - Upgrade Xcode to 14.2
  - Switch from `altool` to `notarytool` for notarization

## 0.6.4
- Backend changes:
  - Implement new analytics_handler.py module
    - Adds support for anonymous analytics including host info (and crash reports in the future)
    - Can be disabled via GUI or `defaults write com.dortania.opencore-legacy-patcher DisableCrashAndAnalyticsReporting -bool true`
- Resolve Safari rendering error on Ivy Bridge in macOS 13.3+
- Increment Binaries:
  - RestrictEvents 1.1.1 - rolling (495f4d5)

## 0.6.3
- Update non-Metal Binaries:
  - Resolves Safari 16.4 rendering issue
  - Resolves left side menubar selections
  - Implements automatic menubar text color
  - New experimental Menubar implementation can be enabled via `defaults write -g Amy.MenuBar2Beta -bool true`
    - Note: If you experience issues with the new implementation, you can revert back to the old implementation by running `defaults delete -g Amy.MenuBar2Beta`
- Implement full IOUSBHostFamily downgrade for UHCI/OHCI
  - Resolves panics on certain iMac models
- Resolve unused KDKs not being properly cleaned up
- Implement MXM graphics handling for iMac9,1
  - Credit to [@Ausdauersportler](https://github.com/Ausdauersportler) for implementation
- Resolve CoreGraphics.framework crashing on Ivy Bridge CPUs in macOS 13.3+
  - Disables f16c sysctl reporting
- Resolve accidental CPU renaming with RestrictEvents
- Resolve backlight and internal display support for AMD Navi MXM GPUs
  - Credit to [@Ausdauersportler](https://github.com/Ausdauersportler) for bug fix
- Resolve 3rd Party Apps erroring on Metal with macOS 13.3
  - Applicable Software: Applications directly using Metal (ex. Blender, Parallels Desktop)
  - Applicable Hardware: 3802-based GPUs (ie. Intel Ivy Bridge and Haswell iGPUs, Nvidia Kepler dGPUs)
- Backend changes:
  - Use `.AppleSystemUIFont` for wxPython text rendering (thanks [@jazzzny](https://github.com/Jazzzny))
  - Add extra error handling for network errors:
    - Handles `RemoteDisconnected('Remote end closed connection without response')` exceptions
  - Move root volume patch set generation to dedicated sys_patch_generate.py module
  - Refactored integrity_verification.py:
    - Implemented Object-Oriented design
    - Reduced disk I/O and main thread monopolization
- Increment Binaries:
  - PatcherSupportPkg 0.9.3 - release
  - OpenCorePkg 0.9.1 - release
  - AirPortBrcmFixup 2.1.7 - release
  - RestrictEvents 1.1.0 - release
  - BrcmPatchRAM 2.6.5 - release

## 0.6.2
- Work around Black Box rendering issues on certain Display Color Profiles
  - Limited to Ventura currently due to limitations with other color profiles
  - Applicable for HD3000-based machines (ex. MacBookAir4,x, MacBookPro8,x, Macmini5,x)
- Ensure `Moraea_BlurBeta` is set on non-Metal systems
- Implement proper Root Unpatching verification in GUI
  - Removes arbitrary patch requirements used against unpatching (ex. network connection)
- Implement Kernel Debug Kit installation during OS installs
  - Avoids network requirement for first time installs
  - Paired along side AutoPkgInstaller
- Implement Kernel Debug Kit backup system
  - Allows for easy restoration of KDKs if OS updates corrupted installed KDKs
- Update Wireless binaries
  - Fixed WiFi preferences crash with legacy wifi patches
- Update non-Metal Binaries
  - Improved menubar blur saturation
  - Fixed System Settings hover effects, including Bluetooth connect button
  - Add Books hacks (reimplement cover image generation, disable broken page curl animation)
  - Fixed unresponsive buttons
- Implement Hardware Encoding support for AMD GCN 1-3, Polaris and Vega GPUs
  - Applicable for pre-Haswell Macs on macOS Ventura
  - Resolves DRM playback issues on Netflix, Disney+, etc.
    - Note: GCN 1-3 DRM is functional, however hardware video encoding is still experimental
      - AppleTV+ may be unstable due to this
- Implement support for AMD Navi and Lexa MXM GPUs in 2009-2011 iMacs
  - Primarily applicable for MXM 3.0 variants of AMD WX3200 (0x6981) and AMD RX5500XT (0x7340)
  - Credit to [Ausdauersportler](https://github.com/Ausdauersportler) for implementation
- Implement Continuity Camera Unlocking for pre-Kaby Lake CPUs
  - Applicable for all legacy Macs in macOS Ventura
- Resolve boot support for 3802-based GPUs with macOS 13.3
  - Applicable for following GPUs:
    - Intel Ivy Bridge and Haswell iGPUs
    - Nvidia Kepler dGPUs
  - Note: patchset now requires AMFI to be disabled, patchset still in active development to remove this requirement
- Backend Changes:
  - Refactored kdk_handler.py
    - Prioritizes KdkSupportPkg repository for downloads
      - Skips calls to Apple's now defunct Developer Portal API
    - Support local loose matching when no network connection is available
    - Implement pkg receipt verification to validate integrity of KDKs
  - Implemented logging framework usage for more reliable logging
    - Logs are stored under `~/Library/Logs/OpenCore-Patcher.log`
    - Subsequent runs are appended to the log, allowing for easy debugging
  - Implemented new network_handler.py module
    - Allows for more reliable network calls and downloads
    - Better supports network timeouts and disconnects
    - Dramatically less noise in console during downloads
  - Implemented new macOS Installer handler
  - Removed unused modules:
    - sys_patch_downloader.py
    - run.py
    - TUI modules
- Build Server Changes:
  - Upgrade Python backend to 3.10.9
  - Upgrade Python modules:
    - requests - 2.28.2
    - pyobjc - 9.0.1
    - wxpython - 4.2.0
    - pyinstaller - 5.7.0
    - packaging - 23.0
- Increment Binaries:
  - PatcherSupportPkg 0.8.7 - release
  - AutoPkgInstaller 1.0.2 - release
  - FeatureUnlock 1.1.4 - rolling (0e8d87f)
  - Lilu 1.6.4 - release
  - WhateverGreen 1.6.4 - release
  - NVMeFix 1.1.0 - release
  - Innie 1.3.1 - release
  - OpenCorePkg 0.9.0 - release

## 0.6.1
- Avoid usage of KDKlessWorkaround on hardware not requiring it
  - Resolves AMD Graphics Regression from 0.5.3
- Increment Binaries:
  - KDKlessWorkaround 1.0.0 - rolling (8e41f39)

## 0.6.0
- Resolve external NVMe reporting regression from 0.5.2
- Implement Legacy Wireless support for Ventura
  - Applicable for BCM94328, BCM94322 and Atheros chipsets
- Implement Wifi-only patches when no internet connection available but required (ie. KDKs)
  - Allows users to install Legacy Wireless patches, then connect to the internet to install remaining patches
- Resolve `/Library/Extensions` not being cleaned on KDK-less root patches
- Add AMD Vega Graphics support for pre-AVX2.0 systems on Ventura
  - ex. AMD Vega 56 and 64, AMD Radeon VII
  - Note: As with Polaris, Vega GPUs cannot be mixed with AMD GCN 1-3 patches
    - Patcher will prioritize the AMD GCN 1-3 (assumption that GCN is primary GPU, ex. MacPro6,1)
- Implement proper `APPLE SSD TS0128F/256F` detection
  - Allows all Macs to utilize patch if required
  - Avoids usage of patch when host lacks affected drive (ex. MacBookAir6,x with upgraded SSD)
- Prompt with auto patcher when booted OpenCore is out of date to root patcher
  - ex. Booted OCLP is 0.5.2, root patcher is 0.5.3
- Disable native AMD Graphics on pre-Haswell Macs in Ventura
  - Allows for easy root patching, dropping reliance on Safe Mode to boot
  - Primarily applicable for iMacs and Mac Pros with AMD Polaris and Vega GPUs
- Implement mini validation during GUI build
- Add early UHCI/OHCI support (USB1.1)
  - Implemented via Root Volume patching, ie. no installer support at this time
    - Support should be seen as experimental, especially for laptops
  - Applicable for Penryn Macs and Cheese Grater Mac Pros (MacPro3,1 - MacPro5,1)
  - See associated issue for current limitations: [Legacy UHCI/OHCI support in Ventura](https://github.com/dortania/OpenCore-Legacy-Patcher/issues/1021)
    - USB 3.0 controllers cannot be used along side USB 1.1 patches, OCLP will prioritize USB 3.0 support
- Add early non-Metal Graphics Acceleration support for macOS Ventura
  - Applicable for following GPU architectures:
    - Intel Ironlake and Sandy Bridge
    - Nvidia Tesla, Maxwell and Pascal
    - AMD TeraScale 1 and 2
  - Notes:
    - Bluetooth Pairing is currently semi-functional, see here for work around: [Tab+Space work-around](https://forums.macrumors.com/threads/macos-13-ventura-on-unsupported-macs-thread.2346881/post-31858759)
    - AMFI currently needs to be outright disabled in Ventura
- Overall non-Metal improvements:
  - Improved fake rim
  - Fixed full screen animation
  - Fixed split screen
  - Improved menubar blur
- Add Nvidia Kepler GOP Driver injection
  - Primarily for GPUs lacking GOPs and can't have a newer VBIOS flashed
- Resolve Rapid Security Response support for Haswell+ Macs requiring KDKs
  - Implemented via:
    - Userspace: [RSRRepair](https://github.com/flagersgit/RSRRepair) at `/etc/rc.server` (2b1c9e3)
    - Kernelspace: [RSRHelper.kext](https://github.com/khronokernel/RSRHelper) (cbe1be9)
- Add APFS Trim Configuration
  - Settings -> Misc Settings -> APFS Trim
- Increment Binaries:
  - OpenCorePkg 0.8.8 - release
  - PatcherSupportPkg 0.8.2 - release
  - KDKlessWorkaround 1.0.0 - rolling (4924276)
  - FeatureUnlock 1.1.2 - release
  - CPUFriend 1.2.6 - release
  - Lilu 1.6.3 - release

## 0.5.3
- Integrate FixPCIeLinkrate.efi v0.1.0
  - Fixes link rate for PCIe 3.0 devices on MacPro3,1
- Resolve AppleIntelCPUPowerManagement Panic in Safe Mode
  - Applicable for pre-Haswell Macs on Ventura
- Revert AppleALC 1.7.6 update back to 1.6.3
  - Resolves audio issues on certain Intel HDEF devices
  - Regression currently being investigated within AppleALC
- Remove `Force Web Drivers` option
  - Avoids accidental use of non-Metal Web Drivers on Kepler GPUs
- Resolve silent auto patcher crash when new OCLP version is available
- Implement [`py_sip_xnu`](https://github.com/khronokernel/py_sip_xnu) module
- Resolve Content Caching Patch Regression
- Resolve KDK Versioning Fallback crashing when primary KDK site is down
- Resolve AirPlay to Mac support on Ventura with VMM
- Resolve WindowServer crashing on KDK-less with macOS 13.2 and Rapid Security Response updates
- Resolve Host Versioning when RSR is installed
- Resolve iMac7,1-8,1 and MacBookPro4,1 boot support in Ventura
- Increment Binaries:
  - OpenCorePkg 0.8.7 - release
  - FeatureUnlock 1.1.2 - rolling (94e29ce)
  - WhateverGreen 1.6.2 - release

## 0.5.2
- Ventura Specific Updates:
  - Resolve AMD Polaris external display output support
    - AMD Polaris and legacy GCN cannot be mixed in the same system
      - Legacy GCN support will be prioritized when both are present
      - AMD Polaris GPU can still be used headless for rendering with legacy GCN (ex. [macOS: Prefer External GPU option](https://support.apple.com/en-ca/HT208544))
  - Disables unsupported `mediaanalysisd` on Metal 1 GPUs
    - Alleviates kernel panic when on prolonged idle
  - Automatically remove unsupported News Widgets on Ivy Bridge and Haswell iGPUs
    - Alleviates Notification Centre Crashing
  - Implement downloading from Kernel Debug Kit Backup Repository
    - Alleviates issues with Apple blocking KDK downloads from OCLP (Ref: [Issue #1016](https://github.com/dortania/OpenCore-Legacy-Patcher/issues/1016))
- Work-around MacPro6,1 and Lilu race condition
  - Ensure Model and Board ID are set correctly before Lilu loads
- Publish Application Version in UI header
  - Allows for easier identification of version when reporting issues
- Drop usage of `HW_BID` rerouting in boot.efi
  - Patch out PlatformSupport.plist instead, allows for less maintenance overall
- Add support for AMD GOP injection (AMDGOP.efi)
  - For MXM iMacs and Mac Pros with GPU VBIOS lacking GOP support (ie. no UEFI output even after OC loads)
- Hide OpenCore Boot Picker when waking from hibernation
- Increment Binaries:
  - AirPortBrcmFixup 2.1.6 - release
  - AppleALC 1.7.6 - release
  - CryptexFixup 1.0.1 - release
  - DebugEnhancer 1.0.7 - release
  - FeatureUnlock 1.1.0 - release
  - OpenCorePkg 0.8.7 - rolling (fcb4e33)
  - RestrictEvents 1.0.9 - release
  - WhateverGreen 1.6.1 - release

## 0.5.1
- Add support for `APPLE SSD TS0128F/256F` SSDs in macOS Ventura
  - ie. stock SSD found in MacBookAir6,x
- Lax KDK N-1 logic to allow 1 minor version difference
  - ex. Allow 13.0 KDK on 13.1
- Clean out `/Library/Extensions` on KDK-less root patches
  - Ensures old, incompatible kexts are not linked against
  - Old kexts are relocated to `/Library/Relocated Extensions`
- Add OpenCore Picker timeout selection
- Partially resolve MacPro6,1 support
  - Allows for install and usage of 2013 Mac Pros on Ventura
  - Currently CPU Power Management is not supported

## 0.5.0
- Ventura Specific Updates:
  - Switch boot.efi model patch to iMac18,1
  - Resolve pre-Force Touch Trackpad support in Ventura
  - Add Ventura-dropped Models:
    - MacPro6,1
    - Macmini7,1
    - iMac16,x, iMac17,1
    - MacBook9,1
    - MacBookAir7,x
    - MacBookPro11,4/5, MacBookPro12,1, MacBookPro13,x
  - Add Ventura Software Catalog parsing
  - Add Kernel Debug Kit checks to Ventura root patching
  - Add USB map injection for dropped models
  - Resolve Ethernet support on MacPro3,1-5,1
  - Fix VMM patch set
  - Allow dyld shared cache swapping on pre-Haswell
  - Fix MouSSE/SSE4,2 emulation in macOS 13.0 Beta 3 (22A5295h)
  - Graphics Acceleration for legacy Metal GPUs
    - Intel: Ivy Bridge, Haswell, Broadwell and Skylake
    - Nvidia: Kepler
    - AMD: GCN 1 through 3
    - AMD: Polaris (on pre-AVX2.0 systems)
      - Boot in safe mode to avoid stock driver loading
  - Raise SIP requirement to 0x803 for root patching
  - Add Ventura Boot Picker icons
  - Implement KDK-less root patching for Metal Intel and Nvidia GPUs
    - AMD GCN will still require a KDK installed for patching
  - Resolve OpenCL support for legacy Metal GPUs
  - Implement Automatic Rosetta Cryptex installation on OS installs and updates
    - Drops need for manual OS.dmg swapping on pre-Haswell
  - Implement automatic Kernel Debug Kit downloader for systems requiring Boot/SysKC rebuilding
    - ex. AMD GCN
    - Relies on N-1 system for when matching KDK is not present
  - Delete unused KDKs in `/Library/Developer/KDKs` during root patching
  - Resolve Power Management support for Ivy Bridge and older
  - Drop AMFI requirement for Nvidia Kepler and AMD GCN 1-3
  - Resolve numerous AMD GCN 1-3 issues (ex. Photos.app, Screen Saver, etc.)
  - Resolve dGPU support for MacBookPro13,3
- Add work-around to Catalyst Buttons not responding on non-Metal in macOS Monterey
- Re-export OpenCanopy icons to better support Haswell and newer Macs
- Increment Binaries:
  - OpenCorePkg 0.8.5 release
  - Lilu 1.6.2 - release
  - FeatureUnlock 1.0.9 release
  - PatcherSupportPkg 0.7.1 - release
  - BrcmPatchRAM 2.6.4 - release
  - AutoPkgInstaller 1.0.1 - release
  - CryptexFixup 1.0.1 - rolling (cf3a1e4)

## 0.4.12

## 0.4.11
- Enable AppleMCEReporterDisabler whenever spoofing affected SMBIOS
  - ie. iMacPro1,1, MacPro6,1 and MacPro7,1
- Verify host's disk space before downloading macOS Installers
- Remove duplicate OS builds in macOS downloader
  - Avoids Apple's odd bug of publishing 2 different 12.5.1 products
- Implement deeper macOS installer parsing
  - Provides better version detection than Apple provides in .app
- Ensure WhateverGreen is always installed on Mac Pro configurations
- Resolve Safari 16 rendering in macOS 12.6
- Increment Binaries:
  - PatcherSupportPkg 0.5.4 - release
- Add missing OpenCL resources for Nvidia GPUs

## 0.4.10
- Resolve Nvidia Kepler support in macOS 12.5 Beta 3 and newer
- Increment Binaries:
  - PatcherSupportPkg 0.5.2 - release

## 0.4.9
- Split Kepler userspace and kernel space patches
  - Only installs kernel space patches on 12.5 and newer
  - Avoids lock out of user, however breaks graphics acceleration
  - Install 12.4 or older for full graphics acceleration on Kepler
  - Reference: [macOS 12.5: Nvidia Kepler and WindowServer crashing #1004](https://github.com/dortania/OpenCore-Legacy-Patcher/issues/1004)

## 0.4.8
- Ensure Apple Silicon-specific installers are not listed
  - ie. M2 specific build (21F2092)
- Avoid adding OpenCore icon in boot picker if Windows bootloader on same partition
- Add error-handling to corrupt/non-standard NVRAM variables
- Add warning prompt when using 'Allow native models'
  - Attempt to avoid misuse of option
- Work-around `Failed to extract AssetData` during installer creation
  - Apple bug, resolved by using CoW into a different directory than `/Applications`
- Avoid listing beta installers in downloader
- Warn about downloading macOS Ventura installers, unsupported by current patcher
- Fix AppleGVA regression introduced in 0.4.6
  - Applicable for Ivy Bridge-only systems

## 0.4.7
- Fix crashing on defaults parsing

## 0.4.6
- Fix Bluetooth support in 12.4 Release
  - Applicable for BCM2046 and BCM2070 chipsets
  - Fix backported to 0.4.5 release
- GUI Enhancements:
  - Greatly improve GUI load times (300-800% on average)
  - Resolve failing to find new updates
  - Implement Modal Sheets for longer windows
    - Avoids UI elements getting under the dock
  - Add return to disk when selecting partitions
  - Add "Search for disks again" option during OpenCore Install
  - Prevent Idle Sleep while running long processes (ie. downloading, flashing)
  - Start OpenCore build automatically when entering Build menu
  - Standardize Application Identifier for defaults
- Resolve failing to find binaries with `--patch_sys_vol` argument
- Downgrade AppleFSCompressionTypeZlib to 12.3.1 on pre-Sandy Bridge Macs
  - Resolves ZLib decompression kernel panics on 12.4 and newer
- Resolve AppleGVACore crashing on MacBookPro11,3 in Monterey 12.4+
- Add Nvidia Web Driver support for Maxwell and Pascal
  - Currently running in OpenGL mode, [non-Metal issues](https://github.com/dortania/OpenCore-Legacy-Patcher/issues/108) applicable
- Enable Beta Blur settings on non-Metal by default
  - For slower hardware, disabling may slightly improve performance
- Deprecate TUI support
  - Users may still manually run from source for future builds
  - Binaries will no longer be provided on future release

## 0.4.5
- Fix AutoPatcher.pkg download on releases
  - Fix backported to 0.4.4 release binaries
- Add Macmini8,1 FeatureUnlock support
  - Drops CPU check, supports all machines
- Refactor Root Patching System
  - Adds preflight checks validating patch set data and presence
  - Adds dynamic Sandy Bridge Board ID patching
    - Allows for unrestricted SMBIOS usage with `AppleIntelSNBGraphicsFB`
  - Adds OpenCL downgrade for TeraScale 2
    - Resolves VNC support (credit IronApple#2711)
  - Fix SecureBootModel detection
- Add `OpenCore-Legacy-Patcher.plist` for applied patch info
  - Located under `/System/Library/CoreServices`
  - Lists patch sets applied including files installed and removed
- Add `preinstall` script to AutoPatcher
  - Removes old patcher files before installing new
- Add Serial Number Spoofing
  - For recycled machines where MDM was mistakenly left on
- Add sys_patch file validation during CI
- GUI Enhancements:
  - Add GUI Prompt for booting mismatched OpenCore configs
    - ex. Booting MacBookPro8,1 config on MacBookPro11,1
  - Add Checksum verification to InstallAssistant.pkg download
  - Fix showing latest 12.4 remote installers
  - Add local Root Patcher version info when previously patched
    - Helps notify users they already patched, or should be repatched with a newer version
- Add error handling to non-standard/malformed OpenCore Boot Path
- Non-Metal Enhancements:
  - Add work-around to double clock bug introduced in macOS 12.4
  - Resolve non-functioning Dismiss buttons bug introduced in macOS 12.4
  - Refresh Status Bar when item length changes
  - Add smoother transition for auto appearance
- Increment Binaries:
  - PatcherSupportPkg 0.4.1 - release

## 0.4.4
- Lower SIP requirement for Root Patching
  - Sets to 0x802 (previously 0xA03)
  - Drops `CSR_ALLOW_UNTRUSTED_KEXTS` and `CSR_ALLOW_UNAPPROVED_KEXTS`
- Remember TeraScale 2 Setting on MacBookPro8,2/3
  - Avoids requiring toggling after first time
- Resolve Electron Crashing with SIP lowered on 12.3
  - Adds `ipc_control_port_options=0` boot argument
  - Unknown whether this is a "bug" or intentional from Apple, affects native Macs with SIP disabled
- Resolved non-Metal issues:
  - Catalyst crashing after 1200 seconds on non-Metal
  - Automatic Light/Dark mode (credit @moosethegoose2213)
  - Rim improvements
  - Trackpad swipe between pages
  - Cycle between windows
  - Improve Display Preference pane Image
  - Defaults prefix change (`ASB_` -> `MORAEA_`, reopen non-Metal Settings to apply)
- Increment Binaries:
  - PatcherSupportPkg 0.3.9 - release
  - OpenCorePkg 0.8.0 - release
  - FeatureUnlock 1.0.8 - release
  - CPUFriend 1.2.5 - release
  - WhateverGreen 1.5.8 - release
  - AutoPkgInstaller 1.0.0 - release
  - BlueToolFixup 2.6.2 - adjusted
- Speed up loading available remote macOS Installers from Apple
  - Skips writing catalogs to disk, loads into memory directly
- Implement Automatic Patch Detection/Installation
  - Requires GUI for usage
  - Installations:
    - During macOS Installer creating in-app, AutoPkg-Assets.pkg is installed to macOS installer
    - After running the installer with AutoPkgInstaller.kext, Root Patcher will install patches
    - Must boot macOS Installer, does not support in-OS usage
  - Post OS Updates:
    - After OS updates, Patcher will detect whether system requires root patches and prompt you
    - Implemented via Launch Agent in `/Library/LaunchAgents`
    - OpenCore-Patcher.app will be copied to `/Library/Application Support/Dortania` for storage
  - Notify users when OpenCore is booted from external disk not matching macOS (ie. USB installer)
    - Disable notification via `defaults write com.dortania.opencore-legacy-patcher AutoPatch_Notify_Mismatched_Disks -bool FALSE`
- GUI Enhancements:
  - Add Reboot Prompt after Root Patching
  - Add Disk Installation Prompt after OpenCore Config Building
  - Streamline GUI relaunch for Root Patch/Unpatch (remembering previous state during patching)
  - Grey out return buttons while performing sensitive tasks
  - Add `Currently Booted SIP` info to SIP Settings
  - Add Disk Highlighting during Build/Install for previously installed disks
  - Only list newest installers by default (reload to show older binaries)
- Remove manual root unpatching
  - Removed due to reliability issues
  - `bless` based reversion still supported in Big Sur+
- Remove Unofficial Mojave/Catalina Root Patching
  - For TeraScale 2-based acceleration on older OSes, use v0.4.3
- Simplify Binary options
  - Removes Online Patcher Variants
  - Offline variants are now new defaults, no longer retain `Offline` suffix
- Resolve legacy Bluetooth Support on 12.4 Beta 3
  - Disables USB Address erroring on some pre-Bluetooth 4.0 chipsets
  - ex. `ERROR -- Third Party Dongle has the same address as the internal module`

## 0.4.3
- Increment Binaries:
  - PatcherSupportPkg 0.3.4 - release
  - OpenCorePkg 0.7.8 - release
  - Lilu 1.6.0 - release
  - WhateverGreen 1.5.7 - release
  - FeatureUnlock 1.0.7 - rolling (6a87f65)
- Resolve many non-Metal issues:
  - Control Centre Sliders
  - Shift/missing icons
  - Hardware Cursor
    - Note cursor images will be static (ie. beach ball)
  - Quicklook dismiss/expand
  - Keyboard Backlight
    - Drops reliance on LabTick
- Add Ethernet Controller detection to build
- Resolve i210/i225 NIC support on pre-Ivy Macs
- Resolve AirPlay to Mac support on Skylake+ Macs in 12.3 Beta 2+
- Resolve SDXC support in Monterey for Pre-Ivy Bridge Macs
- Rename Battery Throttling option to Firmware Throttling
  - Expands support to desktops (ie. iMacs without Displays)
- Add XCPM disabling
  - Forces `ACPI_SMC_PlatformPlugin` to outmatch `X86PlatformPlugin`

## 0.4.2
- Resolve app crashing on some 3rd party SAS/SATA controllers
- Add Beta identifier to macOS Installer menu
- Resolve showing unsupported installers in Creation menu
- Resolve Macmini4,1 HDEF pathing
- Increment Binaries:
  - FeatureUnlock 1.0.6 - rolling (d296645)
  - PatcherSupportPkg 0.3.1
- Resolve SIP and SecureBootModel not disabling by default on some non-Metal Mac Pros
- Add Content Caching support configurability
- Limit SurPlus patchset to 20.4.0 - 21.1.0
  - No longer required for macOS 12.1 and newer
- Add Universal Control support for Monterey native Macs
  - Applicable for Haswell/Broadwell
  - Requires macOS 12.3 or newer
- Fix Power Management Support in macOS 12.3 Beta 1
  - Applicable for Sandy Bridge and older
  - Enforces ACPI_SMC_PlatformPlugin matching
- Add NVMe Enhanced Power Management configuration
  - Disables NVMe adjustments on Skylake and newer Macs by default
- Resolve Catalyst Scrolling on non-Metal GPUs
- Add new TUI icon to differentiate between GUI
- Resolve Color Strobing on AMD TeraScale 2 GPUs
  - Drops reliance on ResXtreme and SwitchResX

## 0.4.1
- Add XHCI Boot Support to pre-UEFI 2.0 Macs
  - Applicable to pre-Ivy Macs with upgraded USB 3.0 controllers, allows USB 3.0 boot
  - Credit to Jazzzny for testing, [DearthnVader for original research](https://forums.macrumors.com/threads/bootable-xhci-pci-e-for-the-3-1-experimental.2217479/)
  - Drivers stripped from MacPro6,1 firmware
- Resolve OCLP-Helper dyld crash

## 0.4.0
- Resolves Install USB Creation using incorrect installer
- Resolves `installer` failing to extract InstallAssistant in older OSes
- Resolves certain Samsung NVMe drives appearing as external on Mac Pros
- Add FeatureUnlock configurability
- Add NVRAM WriteFlash configurability for degraded/fragile systems
- Add `ThirdPartyDrives` quirk configurability
- Resolve Skylight dylib injection issue
- Increment Binaries:
  - OpenCore 0.7.7 - release
  - RestrictEvents 1.0.6 - release
  - FeatureUnlock 1.0.6 - rolling (1d0bc7b)
  - WhateverGreen 1.5.6 - release
  - Lilu 1.5.9 - release
  - gfxutil 1.8.2b - release
  - PatcherSupportPkg 0.2.9 - release
- Re-add Content Caching support for VMM-spoofed systems
- Add wxPython Based GUI
  - Supersedes Obj-C Based GUI
  - Both standard and offline builds provided
- Allow optional spoofing on native Models
  - Recommended for systems that cannot update their firmware natively (ie. dead internal drive)
- Add Dropbox fix for non-Metal on Monterey
- Add App Update checks to GUI
  - If new version available, app will prompt on launch.
  - Configurable in Developer Settings
- Resolved OS crashing on slow Macs with FeatureUnlock
- Disable Windows GMUX support by default
  - Resolves brightness control issues on MacBookPro11,3 in Windows
  - Configurable in Developer Settings
- Add Commit Data to Info.plist

## 0.3.3
- Disable Asset Caching support with spoofless approach
  - Switch to Minimal or higher if required

## 0.3.2
- Implement spoofless support (ie. no SMBIOS patching)
  - Requires macOS 11.3 or newer, for 11.2.3 and older use Minimal or higher spoofing
  - See additional notes before updating: [VMM usage notes](https://github.com/dortania/OpenCore-Legacy-Patcher/issues/543#issuecomment-953441283)
- Adjust SIP setting to better reflect current SIP usage
- Resolve Monterey Bluetooth issues on user-upgraded BCM94331 BT4.0 modules
- Fix iGPU-only iMac14,x display output when using Minimal/Moderate spoof
- Increment Binaries:
  - OpenCore 0.7.6 - release
  - Lilu 1.5.8 - release
  - BrcmPatchRAM 2.6.1 - release
  - WhateverGreen 1.5.5 - release
  - PatcherSupportPkg 0.2.8 - release
  - FeatureUnlock 1.0.5 - rolling (9cf1e81)
- Fix AirPlay to Mac on macOS 12.1
- Add macOS InstallAssistant downloader to TUI
- Resolve rare memory corruption due to FeatureUnlock
- Raise SurPlus MaxKernel to 21.99.99
- Fix Content Caching with spoofless usage
- Allow disabling of ConnectDrivers
  - Aid with Hibernation on MacBookPro9,1/MacBookPro10,1
- Add legacy iSight patch
  - Applicable for MacBook4,1/5,2
  - Affected Device IDs: 0x8300, 0x8501, 0x8503
  - Credit to parrotgeek1 for LegacyUSBVideoSupport
- Fix Wifi Password prompt in Monterey on legacy wifi
  - Applicable for Atheros, BCM94328, BCM94322
- Fix OpenCL Acceleration on Ivy Bridge and Kepler
- Add Apple RAID Card support
- Add Legacy GCN build support off model for MXM iMacs
- Resolve 5k Display Output support on 5k iMacs and iMac Pro
- Resolve NVMe Patching on 2016-2017 MacBook Pros
- Enable Windows VMX support for Haswell and Broadwell MacBooks

## 0.3.1
- Increment Binaries:
  - OpenCorePkg 0.7.4 release
  - RestrictEvents 1.0.5 release
  - WhateverGreen 1.5.4 release
- Allow for setting custom SIP values via TUI
- Drop `CSR_ALLOW_EXECUTABLE_POLICY_OVERRIDE` requirement for root patching
  - Lowers default SIP Disabled value to 0xA03
- Update Legacy GMUX patchset to latest Sierra security Update
  - [Source](https://github.com/HackintoshHD/mbp5x-instant-gpu-switching)
- Fix non-Metal acceleration crashing on 12.0.1
  - Yes Apple adding a notch broke our accel patches
- Fix non-Metal Control Center crashing on 12.0 Beta 10+
- Increment Binaries:
  - PatcherSupportPkg 0.1.12

## 0.3.0
- Fix Nvidia Tesla Acceleration in Monterey Beta 7+
  - Add missing NVDAStartup
- Allow configuring GMUX usage for Windows
   - Applicable for iGPU+dGPU MacBook Pros
- Allow usage of legacy AppleHDA
   - Only use for machines that cannot achieve audio support normally
   - Main usage for Macs without boot screen output
- Revert iMacPro1,1 SMBIOS usage on Mac Pros and Xserves
  - Resolves display output issues on Legacy GCN
- Limit SIP bits flipped when disabled
  - 0xFEF -> 0xE03
      - `CSR_ALLOW_UNTRUSTED_KEXTS`
      - `CSR_ALLOW_UNRESTRICTED_FS`
      - `CSR_ALLOW_UNAPPROVED_KEXTS`
      - `CSR_ALLOW_EXECUTABLE_POLICY_OVERRIDE`
      - `CSR_ALLOW_UNAUTHENTICATED_ROOT`
- Fix Kepler DisplayPort output
  - Apply `agdpmod=vit9696` patch
- Add Syncretic's SurPlus 11.3+ Race Condition Patch
  - [Source](https://github.com/reenigneorcim/SurPlus)
- Downgrade Nvidia Kepler Bundles to 11.0 Beta 3
  - Resolves crashing at high loads, credit to [Jackluke](https://github.com/jacklukem) for discovery
- Add Legacy GMUX patchsets
  - Applicable for dual GPU MacBookPro5,x and demuxed MacBookPro8,x
- Increment Binaries:
  - PatcherSupportPkg 0.1.7 release
  - RestrictEvents  1.0.5 rolling (2430ed0)
- Limit MacBookPro6,2 G State
  - Works around crashing when switching GPUs
- Fix OTA updates on T2 SMBIOS
- Allow iMac13,x iGPU usage always
  - Due to both Kepler and Ivy needing root patching, no benefit to disable the iGPU
- Refactor Hardware Model building
- Resolve dGPU output on MacBookPro10,1
- Add Panel ID `9cd6` for iMac11,3
  - Resolves Brightness control
- Add AppleGVA patch set for HD3000 machines
  - Mainly applicable for iMac12,x and iGPU-only MacBooks
- Add EFICheckDisabler
  - Based off stripped RestrictEvents.kext
- Add SimpleMSR to disable missing battery throttling on Nehalem+ MacBooks
- Implement software demux patch set for 2011 15/17" MacBook Pros
  - Alternative to hardware demux
  - Adds [AMDGPUWakeHandler](https://github.com/blackgate/AMDGPUWakeHandler)
- Add Legacy GCN support for iMac11,x and iMac12,x with upgraded GPUs
  - Note: iMac12,x with legacy GCN will fail to wake
- Fix Beta 10 Bluetooth
  - Works around new Broadcom/CSR vendor checks in `bluetoothd`

## 0.2.5

- Implement Latebloom configuration via command line tool
- Implement Root Volume backups in addition to APFS snapshot reversions
  - Backups applicable to machines with sealed APFS snapshots
- Allow Root Patching on Mojave and Catalina
  - Currently experimental
- Allow disabling of faulty Thunderbolt controllers on 2013-2014 MacBook Pros
  - Currently limited to MacBookPro11,x
- Set iMacPro1,1 SMBIOS for Mac Pro and Xserve models
  - Allows for wider array of OS support (High Sierra+)
- Use plist override for BCM943224 and BCM94331 support in Big Sur+
  - Allows for older OS support through OpenCore
- Increment Binaries:
  - OpenCore 0.7.2 release
  - Lilu 1.5.5 release
  - AppleALC 1.6.3 release
  - WhateverGreen 1.5.2 release
  - FeatureUnlock 1.0.3 release
  - PatcherSupportPkg 0.1.2 release
- Allow iGPU/dGPU switching in Windows
  - Applicable to MacBook Pros with Intel iGPU and Nvidia/AMD dGPU
- Clean up Patcher Settings
- Allow disabling of TeraScale 2 Acceleration during root volume patch
  - Use for MacBookPro8,x with heavily degraded dGPUs
- Add non-Metal Monterey Acceleration
  - Currently supports:
    - Intel Ironlake and Sandy Bridge
    - Nvidia Tesla
    - AMD TeraScale 1 and 2
- Allow Trackpad gestures on MacBook4,1 and MacBook5,2
  - System Preferences will not report settings however
- Allow Root Volume Patched Systems to use FileVault 2
  - Requires macOS 11.3 (20E232) or newer
  - Unsupported on APFS ROM Patched Macs, revert to stock firmware to resolve
- Add offline TUI build
  - Allows for root patching without network connection
- Add Legacy Wireless support for Monterey
  - Applicable for BCM94328, BCM94322 and Atheros chipsets
- Add Legacy Bluetooth support for Monterey
  - Applicable for BRCM2046 and BRCM2070 chipsets
- Disable Library Validation allowing for AMFI usage
  - Remove reliance on amfi_get_out_of_my_way=1
- Add Kepler Acceleration Patches for Monterey Beta 7 and newer
- Add FirmwareFeature upgrading to all Models
  - Fixes Monterey Beta 7 installation issues
- Add iMac7,1 USB map

## 0.2.4

- Fix BlessOverride typo
- Fix Wake on WLAN typo
- Fix Catalyst App crashing in macOS 11.5 (ie. Messages.app)
- Increment Binaries
  - PatcherSupportPkg 0.0.15 release
- Implement Latebloom.kext support (v0.19)
  - Work around macOS 11.3+ race condition on pre-Sandy Bridge Macs
- Disable USB Map injection when unneeded

## 0.2.3

- Fix more IORegistry issues
- Implement OpenCore GUI
- Ensure symlinks are preserved
- Enable TeraScale 2 patches by default on all models
- Fix NightShift support for macOS Monterey
- Add UniversalControl support
  - Currently not enabled by Apple in macOS Monterey Beta 2/iOS 15 Beta 2
- Add optional Wake in WLAN setting
  - Note: enabling may create network instability
- Increment Binaries
  - OpenCore 0.7.1 release (07-05-2021)
  - FeatureUnlock 1.0.3 rolling (07-07-2021)
    - Previously known as SidecarFixup
  - Lilu 1.5.4 release (07-05-2021)
  - AppleALC 1.6.2 release
  - WhateverGreen 1.6.2 release
  - PatcherSupportPkg 0.0.13 release
- Fix Intel HD4000 DRM Support in macOS Monterey (thanks EduCovas!)
- Support optionally re-enabling iGPU in iMac14,x with dGPUs
- Fix Windows scanning in OpenCore menu when Windows and macOS are stored on the same ESP

## 0.2.2

- Fix IORegistry issue
- Fix Root Patch Failure on Nvidia Tesla GPUs

## 0.2.1

- Fix NVMe Crash on build

## 0.2.0

- Refactor device probe logic
- Implement PatcherSupportPkg v0.0.10
  - Reduces binary sizes depending on OS
  - Deprecates Apple-Binaries-OCLP
- Fix full screen and Airplay to Mac support for Intel HD4000 iGPUs in Monterey
- Automatically set `CMIO_Unit_Input_ASC.DoNotUseOpenCL` on TeraScale 2 GPUs
- Fix Country Code detection on Wireless Cards
- Add Windows detection and prompt during installation
- Fix Google Fonts rendering for Intel HD4000 iGPUs in Monterey
- Increment Binaries
  - Lilu 1.5.4 rolling (f69a972 - 06-20-2021)
  - RestrictEvents 1.0.3 rolling (3773ce2 - 06-20-2021)
  - SidecarFixup 1.0.2 rolling (2c29166 - 06-21-2021)
  - PatcherSupportPkg 0.0.18
- Allow AirPlay to Mac support on Skylake - Coffee Lake Macs

## 0.1.9

- Fix incorrect AMFI and SIP detection

## 0.1.8

- Fix Kernel Panic in Big Sur and Monterey
- Increment binaries:
  - Lilu (1.5.4 rolling - 06-15-2021)

## 0.1.7

- Add FireWire Boot Support for Catalina and newer
- Add NVMe firmware support for older models (ie. MacPro3,1)
  - OpenCore must be stored on a bootable volume (ie. USB or SATA)
- Fix Thunderbolt Ethernet support on MacBookAir4,x
- Fix XHCI hangs on pre-2012 Machines
  - XHCI boot support dropped due to instability
- Add beta macOS Monterey Support
  - Fix iMac13,x sleep support
  - Add support for following models:
    - iMac14,4
    - iMac15,1
    - MacBook8,1
    - MacBookAir6,1
    - MacBookAir6,2
    - MacBookPro11,1
    - MacBookPro11,2
    - MacBookPro11,3
- Increment binaries:
  - OpenCore (0.7.0 release - 06-07-2021)
  - AirportBrcmFixup (2.1.3 rolling - 06-08-2021)
  - AppleALC (1.6.2 rolling - 06-08-2021)
  - CPUFriend (1.2.4 rolling - 06-08-2021)
  - Lilu (1.5.4 rolling - 06-11-2021)
  - NVMeFix (1.0.9 rolling - 06-12-2021)
  - WhateverGreen (1.5.1 rolling - 06-08-2021)
  - RestrictEvents (1.0.3 rolling - 06-11-2021)
  - Apple Binaries (0.0.18 release - 06-12-2021)
  - MouSSE (0.95 release - 06-08-2021)
  - SidecarFixup (1.0.2 rolling - 06-11-2021)
- Fix SSE4,2 Emulation
- Fix Sidecar and CPU renaming support in macOS Monterey
- Add AirPlay support to older Models
- Add Intel HD4000 Acceleration
  - Big thanks to Jackluke, EduCovas, DhinakG, MykolaG!
- Add DebugEnhancer for better macOS Monterey logs
  - DebugEnhancer (1.0.3 rolling - 06-08-2021)
- Add TeraScale 2 Graphics Acceleration to Big Sur
  - User configurable, those prone to seizures are recommended to avoid or have another setup the machine due to initial colour strobing before forcing Million Colours on the display with SwitchResX or ResXtreme

## 0.1.6

- Add XHCI UEFI Driver for 3rd Party USB 3.0 Controllers
  - Allows for Boot Support from OpenCore' Picker
- Fix UEFI output on MacPro3,1 with PC GPUs
- Increment binaries:
  - OpenCore 4e0ff2d (0.7.0 rolling - 05-23-2021)
  - Apple Binaries 59a52a3 (0.0.8 release - 05-24-2021)
- Allow legacy macOS Booting
- Fix Photos app distortion on legacy GPUs
- Fix device tree renaming on Mac Pros and Xserves
- Ensure no Acceleration Patches applied when no compatible GPU found
- Allow custom SMBIOS overriding
- Fix incorrectly setting CPU override for non-Minimal SMBIOS spoofs
- Support Minimal SMBIOS spoofing on El Capitan era Macs
- Fix GPU Switching on MacBookPro6,x

## 0.1.5

- Fix crashing when Wireless module not present
- Add iMac10,1 default dGPU pathing
- Add agdpmod=vit9696 to all Nvidia Metal iMacs
  - Fixes external display support on Nvidia iMac12,x
- Remove reliance on AppleBacklightFixup
- Support space in path when downloading Root Patches
- Enable PanicNoKextDump by default
- Expand AppleGraphicsPowerManagement and AppleGraphicsDeviceControl Override support
- Fix MacBookPro8,2/3 Brightness Control
  - dGPU must be disabled via NVRAM or deMUXed
- Increment binaries:
  - Apple Binaries 478f6a6 (0.0.7 release - 05-16-2021)
- Add SeedUtil option to Advanced Patcher Settings

## 0.1.4

- Fix Device Path formatting on 2012+ iMacs

## 0.1.3

- Fix internal PCIe devices reporting as external
  - Opt for `built-in` when device path is detectable
  - Innie 0ccd95e (1.3.0 release - 01-16-2021)
- Fix MacBookPro5,4 audio support
- Increment binaries
  - AppleALC 58b57ee (1.6.1 rolling - 05-07-2021)
  - Apple Binaries 74bd80f (0.0.6 release - 05-09-2021)
- Support custom CPU names in About This Mac
- Fix NightShift accidentally disabling on Minimal SMBIOS configs
- Fix iMac9,1 audio support
- Heavily expand Graphics ID list
- Fix iMac7,1 and iMac8,1 audio support
- Work-around Bluetooth Kernel Panic on Apple's Bluetooth 2.0 Controllers (USB 05AC:8206)
  - Affects iMac7,1 and MacPro3,1
- Fix iMac external display support
- Fix NVMe properties not applying when OpenCore is installed

## 0.1.2

- Fix IDE support on 2008 era MacBooks, iMacs and Xserves
- Fix reduced output speeds on BCM94360 series Wifi cards
- Fix accidentally disabling non-existent iGPU in iMac11,2
- Remove USB ACPI Patching requirement for Minimal SMBIOS setups
- Probe hardware for Backlight pathing on iMac10,1, iMac11,x and iMac12,x with Metal GPUs
- Add Windows UEFI Audio support to Sandy and Ivy Bridge Macs
- Add 3rd Party NVMe Power Management Patches
  - NVMeFix fafc52d (1.0.7 release - 05-03-2021)
- Strip unused ACPI and Kernel entries during build
- Allow native Macs to use OpenCore
  - Better 3rd party NVMe support
  - Better Wireless networking support
- Fix MacBook6,1 audio support
- Increment binaries
  - OpenCore 65cc81b (0.6.9 release - 05-03-2021)
  - Lilu c77722d (1.5.3 release - 05-03-2021)
  - AppleALC 84850d0 (1.6.0 rolling - 04-30-2021)
  - RestrictEvents 9e2bb0f (1.0.1 release - 05-03-2021)
- Allow CPUFriend on all El-Capitan Era Macs
- Fix UEFI 2.0 Application support on upgraded Nvidia GPUs
- Add experimental Sidecar support
  - Requires Mac with Metal Intel iGPU and the iPad to be directly plugged in, wireless highly unstable
  - SidecarFixup efdf11c (1.0.0 release - 05-02-2021)

## 0.1.1

- Fix iMac11,3 GFX0 pathing
- Add MouSSE support to iMac10,1 with Metal AMD GPU
- Fix iMac11,1 and iMac11,3 Nvidia boot issues after PRAM reset
- Fix DRM support on Nvidia-only configurations
  - Support optional setting between DRM and QuickSync support on iMacs13,x and iMac14,x
- Add public beta support for Legacy GPU Acceleration (v0.0.4)
  - Note ATI/AMD TeraScale 2 unsupported (HD 5/6000)
- Add better kmutil crash handling
- Fix build crashing when no wifi card is present
- Allow Legacy Acceleration Patches on Mac Pros and Xserves
- Fix USB kernel panics on iMac7,1
- Fix AppleALC support in Mojave
- Fix TeraScale 1 GPU detection
- Enable Graphics Acceleration on legacy GPUs by default
- Fix incorrectly disabling SIP/SMB on Metal GPUs
- Fix error output when rebuilding kernel cache fails
- Fix Acceleration Linking for Intel Ironlake iGPUs

## 0.1.0

- Fix crash on iMacs with Metal GPUs

## 0.0.23

- Fix MacBookPro4,1 15" and 17" audio support
- Fix iMac7,1 24" and iMac9,1 24" audio support
- Fix Macmini4,1 audio support
- Increment binaries
  - AppleALC 1a3e5cb (1.6.0 rolling - 04-14-2021)
- Enhance Wifi model detection
- Hide OpenShell.efi by default
- Add Brightness Control patches for legacy Nvidia, AMD and Intel GPUs
  - Models with brightness control issues in Catalina partially supported
- Add user configurable Bootstrap setting
- Enhance GPU Detection logic
- Increment AppleBackLightFixup v1.0.1
  - Add panel type F10T9cde
- Enhance HDMI audio support on Mac Pros and Xserves
- Strip unused kext entries during build
- Add gfxutil support for better DeviceProperty path detection
- Add basic CLI support
- Disable SIP and SecureBootModel by default on legacy GPUs

## 0.0.22

- Add ExFat support for models missing driver
  - Aids BootCamp support for EFI based installs on 2010 and older Macs
- Fix CPU Boosting on 2011 and older Macs
- Add basic support for Xserve2,1
- Add AppleALC support(99b3662 - 1.6.0 rolling - 04-09-2021), remove AppleHDA patching requirement
- Add BCM94322 and BCM94321 chipset support

## 0.0.21

- Fix botched images in OpenCanopy
- Add support for 3rd party OpenCore usage detection during building
  - Mainly for users transitioning from Ausdauersportler's OpenCore configuration

## 0.0.20

- Fix CPU Calculation on early MCP79 chipsets (ie. iMac9,1, MacBook5,x)
- Increment binaries
  - OpenCore c528597 (0.6.8 release - 2021-04-05)
  - Lilu 3ef7ca1 (1.5.2 release - 2021-04-05)
  - WhateverGreen afcd687 (1.4.9 release - 2021-04-05)
- Move Apple binaries to dedicated repo and allow custom repos
  - Reduces App size 1/5th compared to 0.0.19
- Fix OpenCanopy support on iMac7,1 and 8,1
- Set iGPU-less iMacs to iMacPro1,1
  - Additionally fixes Bluetooth on older iMacs with BRCM2046 modules
- Add MacBook4,1 support
- Create dedicated RestrictEvents build for MacBookPro9,1
- Fix Mac Pro and Xserve output issues

## 0.0.19

- Add SMC-Spoof.kext to avoid triggering `smcupdater`
- Add Root Volume patching for older machines
  - AppleHDA Patch for 2011 and older (Excluding MacPro4,1+)
- Fix CPU Speed reporting
- Increment binaries
  - OpenCore 9cd61bb (0.6.8 rolling - 2021-03-27)
- Add Mavericks and newer .app support
- Refactor USB map building, fixes USB 3.0 displaying as USB 2.0
- Fix black screen on MacBookPro9,1
- Update RestrictEvents with custom build (1.0.1)
  - Blocks `/usr/libexec/displaypolicyd` on MacBookPro9,1 to ensure smooth GPU switching
- Add custom SD Card icon
- Add automatic codesiging and notarization
- Fix crashing when CD is present
- Add custom SSD icon
- Fix Broadcom Ethernet on older 2009-2011 Macs

## 0.0.18

- Disable Vault by default due to breaking installations
- Move BOOTx64.efi to System/Library/CoreServices/ to support GPT BootCamp installs
- Disable verbose by default, still configurable by end-user
- Remove `AppleInternal`(0x10) from SIP value
- Add Mac Pro DRM patches for Metal GPUs
- Force `Moderate` SMBIOS replacement for models without native APFS support
- Re-enable legacy BCM94322 networking patches
- Add custom drive icons for external drives

## 0.0.17

- Fix build detection breaking on older OS

## 0.0.16

- Move Serial selection to Patcher Settings
- Add new SMBIOS patching options:
  - Minimal: Only update board ID and BIOSVersion, keep original serials
  - Moderate: Update entire SMBIOS, keep original serials
  - Advanced: Update entire SMBIOS, generate new serials
- Fix crash on MacBookPro4,1
- Fix External Display Support on MacBookPro10,1
- Inject Patcher version into NVRAM for easier debugging
- Add user-configurable ShowPicker
- Add user-configurable Vaulting, enabled by default
- Add user-configurable SIP and SecureBootModel
- Fix USB Maps not working on "Minimal" SMBIOS
- Fix GPU vendor user-configuration
- Fix custom EFI Boot icon in Mac Boot Picker
- Enable UserInterfaceTheme to ensure DefaultBackgroundColor is respected
- Enable `amfi_get_out_of_my_way=1` when SIP is disabled

## 0.0.15

- Add user-configurable OpenCore DEBUG builds
- Add user-configurable Wifi and GPU patches
- Fix ThirdPartyDrives model detection
- Add HW_BID injection to fix boot.efi error

## 0.0.14

- Enable ThirdPartyDrives to aid with hibernation on 3rd party SATA drives
- Increment OpenCore 7bb41aa (0.6.8 rolling, 2021-03-06)
- Add ForceBooterSignature to resolve hibernation issues
- Add NightShiftEnabler (1.1.0 release e1639f9)
- Add user-configurable verbose and debug settings
- Add GopPassThrough quirk for UGA-based systems

## 0.0.13

- Add CPUFriend support to resolve X86PlatformPlugin clashes
  - (1.2.3 c388a62 release)
- Fix crash with MacBookAir5,x
- Fix hibernation support
- Remove Wireless patches for BCM4328/4321(14e4:4328) due to boot issues

## 0.0.12

- Convert OpenCore-Patcher binary to OpenCore-Patcher.app
- Add Backlight patches for modded Nvidia GPUs in iMac10,x-12,x
- Fix sleep for iMac12,x with upgraded GPUs

## 0.0.11

- Re-add OpenCore GUI
- Rewrite in py3
- Add OpenCore-Patcher binary for releases avoiding local python requirement
- Increment binaries
  - OpenCore cbd2fa3 (0.6.7 release)
  - WhateverGreen 2e19d1b (1.4.8 release)
- Rework SMBIOS allowing both original and custom serials(Should resolve all iMessage issues)
- Support upgraded GPU detection in iMac10,x-12,x
- Add Wifi card upgrade detection

## 0.0.10

- Increment binaries
  - OpenCore 43f5339 (0.6.6 release)
  - Lilu d107554 (1.5.1 release)
  - WhateverGreen 9e53d8a (1.4.7 release)
- Add IDE support to MacPro3,1
- Set SecureBootModel to iMac Pro(should aid in booting older OSes with OpenCore)
- Update MacBookPro SMBIOS

## 0.0.9

- Resolve firmware install issues bricking Macs

## 0.0.8

- Fix USB Map
- Add HiDPI patch

## 0.0.7

- Add MacPro3,1 to HID patch
- Fix missing SSDT-CPBG patch
- Fix BlacklistAppleUpdate
- Add RestrictEvents kext

## 0.0.6

- Fix macserial crashing

## 0.0.5

- Enable hibernation support
- Work around USB Map failing
- Add checks whether booting with OpenCore
- Fix MouSSE injection

## 0.0.4

- Add basic audio support for legacy chipsets
- Add patch for dual GPU machines

## 0.0.3

- Fix Wireless patch logic

## 0.0.2

- Expand IOHIDFamily Patch to all Nvidia chipsets
- Fix Airdrop 1.0 support
- Add El Capitan era wireless cards

## 0.0.1

- Initial developer preview<|MERGE_RESOLUTION|>--- conflicted
+++ resolved
@@ -1,6 +1,10 @@
 # OpenCore Legacy Patcher changelog
 
 ## 0.6.6
+- Implement option to disable ColorSync downgrade on HD 3000 Macs
+  - Allows for Display Profiles support on some units
+    - Note: black box rendering issues will likely appear
+  - Thanks [@jazzzny](https://github.com/Jazzzny)
 
 ## 0.6.5
 - Update 3802 Patchset Binaries:
@@ -13,10 +17,6 @@
   - Restores USB 3.0 expansion card support on USB 1.1 machines such as MacPro5,1
 - Resolve OpenCL rendering on Nvidia Web Drivers
   - thanks [@jazzzny](https://github.com/Jazzzny)
-<<<<<<< HEAD
-- Implement option to disable ColorSync downgrade on HD 3000 Macs
-  - Allows for Display Profiles support
-=======
 - Resolve UI unable to download macOS installers on unknown models
   - ex. M2 Macs and Hackintoshes
 - Implement minimum OS check for installer creation
@@ -30,7 +30,6 @@
     - Expand OS support for IA parsing in SUCatalog
   - gui_main.py:
     - Fix spacing regression introduced with `.AppleSystemUIFont` implementation
->>>>>>> ed62fe91
 - Increment Binaries:
   - PatcherSupportPkg 0.9.7 - release
 - Build Server Changes:
