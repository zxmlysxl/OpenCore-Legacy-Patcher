--- conflicted
+++ resolved
@@ -23,12 +23,9 @@
   - Resolve SharedSupport.dmg pathing error during macOS Installer Verification
     - Applicable to systems with 2 (or more) USB Installers with the same name plugged in
   - Resolve payloads path being mis-routed during CLI calls
-<<<<<<< HEAD
   - Add UI when fetching root patches for host
-=======
 - Increment Binaries:
   - PatcherSupportPkg 1.1.1 - release
->>>>>>> 3c5f5f84
 
 ## 0.6.6
 - Implement option to disable ColorSync downgrade on HD 3000 Macs
