--- conflicted
+++ resolved
@@ -9,7 +9,6 @@
   - Previously disabled due to high instability in Photos with Face Scanning, now resolved
 - Backend changes:
   - Call `setpgrp()` to prevent app from being killed if parent process is killed (ie. LaunchAgents)
-<<<<<<< HEAD
   - Rework logging handler:
     - Implement formatted logging
       - Allowing easier debugging
@@ -19,9 +18,7 @@
     - Reveal log file in Finder on main thread crash
   - Resolve SharedSupport.dmg pathing error during macOS Installer Verification
     - Applicable to systems with 2 (or more) USB Installers with the same name plugged in
-=======
   - Resolve payloads path being mis-routed during CLI calls
->>>>>>> 969cc65a
 
 ## 0.6.6
 - Implement option to disable ColorSync downgrade on HD 3000 Macs
