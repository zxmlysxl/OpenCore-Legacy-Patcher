--- conflicted
+++ resolved
@@ -14,11 +14,7 @@
     def __init__(self) -> None:
         # Patcher Versioning
         self.patcher_version:                 str = "1.6.0"  # OpenCore-Legacy-Patcher
-<<<<<<< HEAD
-        self.patcher_support_pkg_version:     str = "1.6.2"  # PatcherSupportPkg
-=======
         self.patcher_support_pkg_version:     str = "1.6.3"  # PatcherSupportPkg
->>>>>>> e453bd1b
         self.copyright_date:                  str = "Copyright © 2020-2024 Dortania"
         self.patcher_name:                    str = "OpenCore Legacy Patcher"
 
